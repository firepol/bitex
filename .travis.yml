--- conflicted
+++ resolved
@@ -6,7 +6,6 @@
 install:
   - python3 -m pip install requests
   - python3 -m pip install pyjwt
-<<<<<<< HEAD
   - python3 -m pip install pylint
   - python3 -m pip install pydocstyle
   - python3 -m pip install pycodestyle
@@ -20,33 +19,8 @@
   - cd tests
   - python api.py
   - python formatters.py
-=======
-  - python3 -m pip install pylint pycodestyle pydocstyle
-  - python3 setup.py install
 
-# command to run tests
-jobs:
-  include:
-    - stage: Linter Checks
-      script: pylint --rcfile=pylint.rc bitex
-    -
-      script: pycodestyle --max-line-length=100 bitex
-    -
-      script: pydocstyle bitex
->>>>>>> e9d00fbf
-
-    - stage: Unit-tests
-      script: cd tests && python -m unittest api.py
-    - 
-      script: cd tests && python -m unittest formatters.py
-
-    - stage: Deploy
-      script: echo "Skipping deployment."
       
 branches:
   only:
-<<<<<<< HEAD
   - release-2.0.0
-=======
-  - release-2.0.0
->>>>>>> e9d00fbf
