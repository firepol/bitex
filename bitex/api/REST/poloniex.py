"""Bitstamp REST API backend.

Documentation available here:
    https://www.bitstamp.net/api/
"""
# Import Built-ins
import logging
import hashlib
import hmac
import urllib
import urllib.parse


# Import Third-Party

# Import Homebrew
from bitex.api.REST import RESTAPI

# Init Logging Facilities
log = logging.getLogger(__name__)


class PoloniexREST(RESTAPI):
    """Poloniex REST API class."""

    def __init__(self, key=None, secret=None, version=None, config=None,
                 addr=None, timeout=5):
        """Initialize the class instance."""
        addr = 'https://poloniex.com' if not addr else addr
        super(PoloniexREST, self).__init__(addr=addr, version=version,
                                           key=key, secret=secret,
                                           timeout=timeout, config=config)

    def sign_request_kwargs(self, endpoint, **kwargs):
        """Sign the request."""
        req_kwargs = super(PoloniexREST, self).sign_request_kwargs(endpoint,
                                                                   **kwargs)

        # Prepare Payload arguments
<<<<<<< HEAD
        try:
            params = kwargs['params']
        except KeyError:
            params = {}
        nonce = self.nonce()
        cmd = endpoint
=======
        params = kwargs.get('params', {})
        params['nonce'] = self.nonce()
        params['command'] = endpoint
>>>>>>> e8ca84c0
        payload = params

        # generate signature
        msg = 'command=' + cmd + '&nonce=' + nonce + '&' + urllib.parse.urlencode(payload)
        sig = hmac.new(self.secret.encode('utf-8'), msg.encode('utf-8'),
                       hashlib.sha512).hexdigest()

        # update req_kwargs keys
        req_kwargs['headers'] = {'Key': self.key, 'Sign': sig}
        req_kwargs['data'] = params
        req_kwargs['url'] = self.addr + '/tradingApi'

        return req_kwargs<|MERGE_RESOLUTION|>--- conflicted
+++ resolved
@@ -37,18 +37,13 @@
                                                                    **kwargs)
 
         # Prepare Payload arguments
-<<<<<<< HEAD
         try:
             params = kwargs['params']
         except KeyError:
             params = {}
         nonce = self.nonce()
         cmd = endpoint
-=======
-        params = kwargs.get('params', {})
-        params['nonce'] = self.nonce()
-        params['command'] = endpoint
->>>>>>> e8ca84c0
+
         payload = params
 
         # generate signature
