--- conflicted
+++ resolved
@@ -1,14 +1,9 @@
 from distutils.core import setup
 
-<<<<<<< HEAD
-=======
-
->>>>>>> 8a2192bd
 setup(name='BitEx', version='1.1.0', author='Nils Diefenbach',
       author_email='23okrs20+pypi@mykolab.com',
       url="https://github.com/nlsdfnbch/bitex.git",
       packages=['bitex', 'bitex.api', 'bitex.api.WSS', 'bitex.api.REST',
                 'bitex.interfaces', 'bitex.formatters'],
       install_requires=['requests', 'websocket-client', 'autobahn',
-                        'pusherclient']
-      )
+                        'pusherclient'])