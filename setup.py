--- conflicted
+++ resolved
@@ -1,22 +1,14 @@
 from distutils.core import setup
 
-<<<<<<< HEAD
-setup(name='BitEx', version='1.1.0', author='Nils Diefenbach',
-=======
 
 setup(name='BitEx', version='1.1.1', author='Nils Diefenbach',
->>>>>>> 6243a22b
       author_email='23okrs20+pypi@mykolab.com',
       url="https://github.com/nlsdfnbch/bitex.git",
       packages=['bitex', 'bitex.api', 'bitex.api.WSS', 'bitex.api.REST',
                 'bitex.interfaces', 'bitex.formatters'],
       install_requires=['requests', 'websocket-client', 'autobahn',
-<<<<<<< HEAD
-                        'pusherclient'])
-=======
                         'pusherclient'],
       description='Python3-based API Framework for Crypto Exchanges',
       license='MIT',  classifiers=['Development Status :: 4 - Beta',
                                    'Intended Audience :: Developers'],
       )
->>>>>>> 6243a22b
