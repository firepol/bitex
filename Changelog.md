--- conflicted
+++ resolved
@@ -1,7 +1,5 @@
 # Changelog
 
-<<<<<<< HEAD
-=======
 ## [Unreleased] V 1.1
 ### Added
 ### Changed
@@ -9,7 +7,6 @@
 ### Removed
 ### Fixed
 
->>>>>>> baf75b69
 ## V 1.0
 ### Added
 General:
