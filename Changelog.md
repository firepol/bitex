# Changelog

<<<<<<< HEAD
## [Unreleased] V 1.1
=======
## V 1.1.0
>>>>>>> 8a2192bd
### Added
Exchanges:
- HitBTC API Client & Interface
- Bter API Client & Interface
- Vaultoro API Client & Interface

<<<<<<< HEAD
### Changed
### Deprecated
### Removed
### Fixed
=======
APIs:
- The Following Exchanges had their WSS API implemented:
    - HitBTC
    - GDAX
    - Bitfinex
    - Bitstamp
    - Gemini
    - Poloniex[Beta]
    - OkCoin
    
### Changed
Project Structure
- `bitex.api` now features 2 submodules, `REST` and `API`. This should
not affect any imports in existing code.

### Deprecated
### Removed
### Fixed
Various spelling errors
>>>>>>> 8a2192bd

## V 1.0
### Added
General:
- Changelog (Yay!)
- Pip install support
- Semantic versioning now employed.
- Added folder for Sphinx doc files, for hosting at ReadTheDocs
- Added folder for Unittests; so far only tests for API classes exist

Exchanges:
- Poloniex  API Client and interface
- Interfaces for all API Client currently implemented
- Standardized methods with identical method headers for all interfaces
- Quoine API Client and interface
- QuadrigaCX API Client and interface

Formatters:
- The sub-module `bitex.formatters` has been added, which provides formatter
functions for exchange interfaces.

### Changed
General:
- Restructured project to store interfaces in `bitex.interfaces` sub-module

API Clients
- The base class `RESTAPI` has been renamed to `APIClient` to better reflect
its purpose
- The class `APIClient` is now an ABC
- The attribute `request_methods` has been removed and its logic and purpose
replaced by using `requests.request()` instead.

Exchanges:
- All calls to interface methods now return an `APIResponse()` object; this is a
subclass of `requests.Response` and adds an attribute `formatted` - which
contains formatted json data, if available.
- Bitstamp's `tickers` method had its surplus `s` removed.

### Deprecated
- btc-e API is no longer supported actively.

### Removed

### Fixed
- Various spelling and code errors which resulted in the code crashing in unexpected situations.<|MERGE_RESOLUTION|>--- conflicted
+++ resolved
@@ -1,22 +1,13 @@
 # Changelog
 
-<<<<<<< HEAD
-## [Unreleased] V 1.1
-=======
+
 ## V 1.1.0
->>>>>>> 8a2192bd
 ### Added
 Exchanges:
 - HitBTC API Client & Interface
 - Bter API Client & Interface
 - Vaultoro API Client & Interface
 
-<<<<<<< HEAD
-### Changed
-### Deprecated
-### Removed
-### Fixed
-=======
 APIs:
 - The Following Exchanges had their WSS API implemented:
     - HitBTC
@@ -36,7 +27,6 @@
 ### Removed
 ### Fixed
 Various spelling errors
->>>>>>> 8a2192bd
 
 ## V 1.0
 ### Added
